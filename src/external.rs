--- conflicted
+++ resolved
@@ -8,128 +8,12 @@
 use sha2::Digest;
 use stellar_contract_sdk::xdr::{HostFunction, ScMap, ScMapEntry, ScObject, ScVal, WriteXdr};
 use stellar_contract_sdk::{Binary, Env, VariableLengthBinary};
-<<<<<<< HEAD
-=======
-use stellar_xdr::{
-    HostFunction, ScBigInt, ScMap, ScMapEntry, ScObject, ScStatic, ScVal, ScVec, WriteXdr,
-};
 
 impl From<&Keypair> for Identifier {
     fn from(kp: &Keypair) -> Self {
         Identifier::Ed25519(kp.public.to_bytes())
     }
 }
-
-pub trait ToScVal {
-    fn to_scval(&self) -> Result<ScVal, ()>;
-}
-
-pub trait ToScVec {
-    fn to_scvec(&self) -> Result<ScVec, ()>;
-}
-
-pub trait FromScVal<T>: Sized {
-    fn from_scval(&self) -> Result<T, ()>;
-}
-
-impl ToScVal for ScVal {
-    fn to_scval(&self) -> Result<ScVal, ()> {
-        Ok(self.clone())
-    }
-}
-
-impl ToScVal for u32 {
-    fn to_scval(&self) -> Result<ScVal, ()> {
-        Ok(ScVal::U32(*self))
-    }
-}
-
-impl FromScVal<u32> for ScVal {
-    fn from_scval(&self) -> Result<u32, ()> {
-        match self {
-            ScVal::U32(x) => Ok(*x),
-            _ => Err(()),
-        }
-    }
-}
-
-impl ToScVal for &str {
-    fn to_scval(&self) -> Result<ScVal, ()> {
-        let bytes: Vec<u8> = self.as_bytes().iter().cloned().collect();
-        Ok(ScVal::Symbol(bytes.try_into().map_err(|_| ())?))
-    }
-}
-
-impl FromScVal<bool> for ScVal {
-    fn from_scval(&self) -> Result<bool, ()> {
-        match self {
-            ScVal::Static(ScStatic::False) => Ok(false),
-            ScVal::Static(ScStatic::True) => Ok(true),
-            _ => Err(()),
-        }
-    }
-}
-
-impl<const N: usize> ToScVal for &[u8; N] {
-    fn to_scval(&self) -> Result<ScVal, ()> {
-        let bytes: Vec<u8> = self.iter().cloned().collect();
-        Ok(ScVal::Object(Some(ScObject::Binary(
-            bytes.try_into().map_err(|_| ())?,
-        ))))
-    }
-}
-
-impl ToScVal for &BigInt {
-    fn to_scval(&self) -> Result<ScVal, ()> {
-        let scbi = match self.to_bytes_be() {
-            (Sign::NoSign, _) => ScBigInt::Zero,
-            (Sign::Plus, bytes) => ScBigInt::Positive(bytes.try_into().map_err(|_| ())?),
-            (Sign::Minus, bytes) => ScBigInt::Negative(bytes.try_into().map_err(|_| ())?),
-        };
-        Ok(ScVal::Object(Some(ScObject::BigInt(scbi))))
-    }
-}
-
-impl FromScVal<BigInt> for ScVal {
-    fn from_scval(&self) -> Result<BigInt, ()> {
-        match self {
-            ScVal::Object(Some(ScObject::BigInt(ScBigInt::Zero))) => Ok(0u32.into()),
-            ScVal::Object(Some(ScObject::BigInt(ScBigInt::Positive(bytes)))) => {
-                Ok(BigInt::from_bytes_be(Sign::Plus, bytes))
-            }
-            ScVal::Object(Some(ScObject::BigInt(ScBigInt::Negative(bytes)))) => {
-                Ok(BigInt::from_bytes_be(Sign::Minus, bytes))
-            }
-            _ => Err(()),
-        }
-    }
-}
-
-macro_rules! tuple_to_scval {
-    ($($i:tt $t:ident),+) => {
-        impl<$($t: ToScVal),+> ToScVal for ($($t,)+) {
-            fn to_scval(&self) -> Result<ScVal, ()> {
-                let vec = vec![$(self.$i.to_scval()?),+];
-                Ok(ScVal::Object(Some(ScObject::Vec(ScVec(vec.try_into()?)))))
-            }
-        }
-
-        impl<$($t: ToScVal),+> ToScVec for ($($t,)+) {
-            fn to_scvec(&self) -> Result<ScVec, ()> {
-                let vec = vec![$(self.$i.to_scval()?),+];
-                Ok(ScVec(vec.try_into()?))
-            }
-        }
-    }
-}
-
-tuple_to_scval!(0 T0);
-tuple_to_scval!(0 T0, 1 T1);
-tuple_to_scval!(0 T0, 1 T1, 2 T2);
-tuple_to_scval!(0 T0, 1 T1, 2 T2, 3 T3);
-tuple_to_scval!(0 T0, 1 T1, 2 T2, 3 T3, 4 T4);
-tuple_to_scval!(0 T0, 1 T1, 2 T2, 3 T3, 4 T4, 5 T5);
->>>>>>> 1a5e211d
 
 pub type U256 = [u8; 32];
 pub type U512 = [u8; 64];
