use crate::admin::{has_administrator, to_administrator_authorization, write_administrator};
use crate::allowance::{read_allowance, spend_allowance, write_allowance};
use crate::balance::{read_balance, receive_balance, spend_balance};
use crate::balance::{read_state, write_state};
use crate::cryptography::{check_auth, Domain};
use crate::metadata::{
    read_decimal, read_name, read_symbol, write_decimal, write_name, write_symbol,
};
use crate::nonce::read_nonce;
use crate::public_types::{Authorization, Identifier, KeyedAuthorization};
use stellar_contract_sdk::{contractimpl, BigInt, Binary, Env, IntoVal};

pub trait TokenTrait {
    fn initialize(e: Env, admin: Identifier, decimal: u32, name: Binary, symbol: Binary);

    fn nonce(e: Env, id: Identifier) -> BigInt;

    fn allowance(e: Env, from: Identifier, spender: Identifier) -> BigInt;

    fn approve(e: Env, from: KeyedAuthorization, spender: Identifier, amount: BigInt);

    fn balance(e: Env, id: Identifier) -> BigInt;

    fn is_frozen(e: Env, id: Identifier) -> bool;

    fn xfer(e: Env, from: KeyedAuthorization, to: Identifier, amount: BigInt);

    fn xfer_from(
        e: Env,
        spender: KeyedAuthorization,
        from: Identifier,
        to: Identifier,
        amount: BigInt,
    );

    fn burn(e: Env, admin: Authorization, from: Identifier, amount: BigInt);

    fn freeze(e: Env, admin: Authorization, id: Identifier);

    fn mint(e: Env, admin: Authorization, to: Identifier, amount: BigInt);

    fn set_admin(e: Env, admin: Authorization, new_admin: Identifier);

    fn unfreeze(e: Env, admin: Authorization, id: Identifier);

    fn decimals(e: Env) -> u32;

    fn name(e: Env) -> Binary;

    fn symbol(e: Env) -> Binary;
}

pub struct Token;

#[contractimpl(export_if = "export")]
impl TokenTrait for Token {
    fn initialize(e: Env, admin: Identifier, decimal: u32, name: Binary, symbol: Binary) {
        if has_administrator(&e) {
            panic!("already initialized")
        }
        write_administrator(&e, admin);

        write_decimal(&e, u8::try_from(decimal).expect("Decimal must fit in a u8"));
        write_name(&e, name);
        write_symbol(&e, symbol);
    }

    fn nonce(e: Env, id: Identifier) -> BigInt {
        read_nonce(&e, id)
    }

    fn allowance(e: Env, from: Identifier, spender: Identifier) -> BigInt {
        read_allowance(&e, from, spender)
    }

    fn approve(e: Env, from: KeyedAuthorization, spender: Identifier, amount: BigInt) {
        let from_id = from.get_identifier(&e);
        check_auth(
            &e,
            from,
            Domain::Approve,
            (spender.clone(), amount.clone()).into_val(&e),
        );
        write_allowance(&e, from_id, spender, amount);
    }

    fn balance(e: Env, id: Identifier) -> BigInt {
        read_balance(&e, id)
    }

    fn is_frozen(e: Env, id: Identifier) -> bool {
        read_state(&e, id)
    }

    fn xfer(e: Env, from: KeyedAuthorization, to: Identifier, amount: BigInt) {
        let from_id = from.get_identifier(&e);
        check_auth(
            &e,
            from,
            Domain::Transfer,
            (to.clone(), amount.clone()).into_val(&e),
        );
        spend_balance(&e, from_id, amount.clone());
        receive_balance(&e, to, amount);
    }

    fn xfer_from(
        e: Env,
        spender: KeyedAuthorization,
        from: Identifier,
        to: Identifier,
        amount: BigInt,
    ) {
        let spender_id = spender.get_identifier(&e);
        check_auth(
            &e,
            spender,
            Domain::TransferFrom,
            (from.clone(), to.clone(), amount.clone()).into_val(&e),
        );
        spend_allowance(&e, from.clone(), spender_id, amount.clone());
        spend_balance(&e, from, amount.clone());
        receive_balance(&e, to, amount);
    }

    fn burn(e: Env, admin: Authorization, from: Identifier, amount: BigInt) {
        let auth = to_administrator_authorization(&e, admin);
        check_auth(
            &e,
            auth,
            Domain::Burn,
            (from.clone(), amount.clone()).into_val(&e),
        );
        spend_balance(&e, from, amount);
    }

    fn freeze(e: Env, admin: Authorization, id: Identifier) {
        let auth = to_administrator_authorization(&e, admin);
<<<<<<< HEAD
        check_auth(&e, auth, Domain::Freeze, (id.clone(),).clone().into_val(&e));
=======
        check_auth(&e, auth, Domain::Freeze, (id.clone(),).into_env_val(&e));
>>>>>>> ae727a41
        write_state(&e, id, true);
    }

    fn mint(e: Env, admin: Authorization, to: Identifier, amount: BigInt) {
        let auth = to_administrator_authorization(&e, admin);
        check_auth(
            &e,
            auth,
            Domain::Mint,
            (to.clone(), amount.clone()).into_val(&e),
        );
        receive_balance(&e, to, amount);
    }

    fn set_admin(e: Env, admin: Authorization, new_admin: Identifier) {
        let auth = to_administrator_authorization(&e, admin);
        check_auth(
            &e,
            auth,
            Domain::SetAdministrator,
            (new_admin.clone(),).into_val(&e),
        );
        write_administrator(&e, new_admin);
    }

    fn unfreeze(e: Env, admin: Authorization, id: Identifier) {
        let auth = to_administrator_authorization(&e, admin);
        check_auth(&e, auth, Domain::Unfreeze, (id.clone(),).into_val(&e));
        write_state(&e, id, false);
    }

    fn decimals(e: Env) -> u32 {
        read_decimal(&e)
    }

    fn name(e: Env) -> Binary {
        read_name(&e)
    }

    fn symbol(e: Env) -> Binary {
        read_symbol(&e)
    }
}<|MERGE_RESOLUTION|>--- conflicted
+++ resolved
@@ -136,11 +136,7 @@
 
     fn freeze(e: Env, admin: Authorization, id: Identifier) {
         let auth = to_administrator_authorization(&e, admin);
-<<<<<<< HEAD
-        check_auth(&e, auth, Domain::Freeze, (id.clone(),).clone().into_val(&e));
-=======
-        check_auth(&e, auth, Domain::Freeze, (id.clone(),).into_env_val(&e));
->>>>>>> ae727a41
+        check_auth(&e, auth, Domain::Freeze, (id.clone(),).into_val(&e));
         write_state(&e, id, true);
     }
 
