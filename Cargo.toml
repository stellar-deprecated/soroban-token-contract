[package]
name = "stellar-token-contract"
version = "0.0.0"
authors = ["Stellar Development Foundation <info@stellar.org>"]
license = "Apache-2.0"
edition = "2021"

[lib]
crate-type = ["cdylib", "rlib"]

[features]
default = ["export"]
export = []
testutils = ["stellar-contract-sdk/testutils", "dep:ed25519-dalek"]

[dependencies]
ed25519-dalek = { version = "1.0.1", optional = true }
num-bigint = { version = "0.4", optional = true }
<<<<<<< HEAD
stellar-contract-sdk = { git = "https://github.com/stellar/rs-stellar-contract-sdk", rev = "ca3780bc" }
=======
stellar-contract-sdk = { git = "https://github.com/stellar/rs-stellar-contract-sdk", rev = "9165a7f1" }
>>>>>>> 570279d5
# stellar-contract-sdk = { path = "../rs-stellar-contract-sdk/sdk" }

[dev-dependencies]
stellar-token-contract = { path = ".", features = ["export", "testutils"] }
rand = { version = "0.7.3" }<|MERGE_RESOLUTION|>--- conflicted
+++ resolved
@@ -16,11 +16,7 @@
 [dependencies]
 ed25519-dalek = { version = "1.0.1", optional = true }
 num-bigint = { version = "0.4", optional = true }
-<<<<<<< HEAD
-stellar-contract-sdk = { git = "https://github.com/stellar/rs-stellar-contract-sdk", rev = "ca3780bc" }
-=======
-stellar-contract-sdk = { git = "https://github.com/stellar/rs-stellar-contract-sdk", rev = "9165a7f1" }
->>>>>>> 570279d5
+stellar-contract-sdk = { git = "https://github.com/stellar/rs-stellar-contract-sdk", rev = "831e55f2" }
 # stellar-contract-sdk = { path = "../rs-stellar-contract-sdk/sdk" }
 
 [dev-dependencies]
