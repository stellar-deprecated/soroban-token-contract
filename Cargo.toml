[package]
name = "stellar-token-contract"
version = "0.0.0"
authors = ["Stellar Development Foundation <info@stellar.org>"]
license = "Apache-2.0"
edition = "2021"

[lib]
crate-type = ["cdylib", "rlib"]

[features]
default = ["export"]
export = []
testutils = ["stellar-contract-sdk/testutils", "dep:ed25519-dalek", "dep:num-bigint", "dep:stellar-xdr", "stellar-xdr?/num-bigint"]

[dependencies]
ed25519-dalek = { version = "1.0.1", optional = true }
num-bigint = { version = "0.4", optional = true }
<<<<<<< HEAD
# stellar-contract-sdk = { git = "https://github.com/stellar/rs-stellar-contract-sdk", rev = "62824a0" }
stellar-contract-sdk = { path = "../rs-stellar-contract-sdk/sdk" }
=======
stellar-contract-sdk = { git = "https://github.com/stellar/rs-stellar-contract-sdk", rev = "c7eb7129" }
# stellar-contract-sdk = { path = "../rs-stellar-contract-sdk/sdk" }
>>>>>>> f2d12341
stellar-xdr = { git = "https://github.com/stellar/rs-stellar-xdr", rev = "94e01c7b", features = ["next"], optional = true }
# stellar-xdr = { path = "../rs-stellar-xdr", features = ["next"], optional = true }

[dev-dependencies]
stellar-token-contract = { path = ".", features = ["export", "testutils"] }
rand = { version = "0.7.3" }<|MERGE_RESOLUTION|>--- conflicted
+++ resolved
@@ -16,13 +16,8 @@
 [dependencies]
 ed25519-dalek = { version = "1.0.1", optional = true }
 num-bigint = { version = "0.4", optional = true }
-<<<<<<< HEAD
-# stellar-contract-sdk = { git = "https://github.com/stellar/rs-stellar-contract-sdk", rev = "62824a0" }
+# stellar-contract-sdk = { git = "https://github.com/stellar/rs-stellar-contract-sdk", rev = "c7eb7129" }
 stellar-contract-sdk = { path = "../rs-stellar-contract-sdk/sdk" }
-=======
-stellar-contract-sdk = { git = "https://github.com/stellar/rs-stellar-contract-sdk", rev = "c7eb7129" }
-# stellar-contract-sdk = { path = "../rs-stellar-contract-sdk/sdk" }
->>>>>>> f2d12341
 stellar-xdr = { git = "https://github.com/stellar/rs-stellar-xdr", rev = "94e01c7b", features = ["next"], optional = true }
 # stellar-xdr = { path = "../rs-stellar-xdr", features = ["next"], optional = true }
 
